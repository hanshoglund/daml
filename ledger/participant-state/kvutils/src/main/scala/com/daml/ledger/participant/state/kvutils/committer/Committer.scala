--- conflicted
+++ resolved
@@ -2,8 +2,6 @@
 // SPDX-License-Identifier: Apache-2.0
 
 package com.daml.ledger.participant.state.kvutils.committer
-
-import java.util.UUID
 
 import com.codahale.metrics.Timer
 import com.daml.ledger.participant.state.kvutils.Conversions.buildTimestamp
@@ -14,7 +12,6 @@
   DamlStateValue,
   DamlSubmission
 }
-<<<<<<< HEAD
 import com.daml.ledger.participant.state.kvutils.KeyValueCommitting.PreexecutionResult
 import com.daml.ledger.participant.state.kvutils.{
   Conversions,
@@ -23,15 +20,12 @@
   Err,
   FingerprintPlaceholder,
 }
-=======
->>>>>>> dbd0215d
 import com.daml.ledger.participant.state.kvutils.committer.Committer._
 import com.daml.ledger.participant.state.kvutils._
 import com.daml.ledger.participant.state.v1.{Configuration, ParticipantId}
 import com.daml.lf.data.Time
 import com.daml.lf.data.Time.Timestamp
 import com.daml.metrics.Metrics
-import com.google.protobuf.ByteString
 import org.slf4j.{Logger, LoggerFactory}
 
 /** A committer processes a submission, with its inputs into an ordered set of output state and a log entry.
@@ -84,11 +78,6 @@
   ): (DamlLogEntry, Map[DamlStateKey, DamlStateValue]) =
     runTimer.time { () =>
       val ctx = new CommitContext {
-<<<<<<< HEAD
-        override def getEntryId: DamlLogEntryId = entryId
-
-=======
->>>>>>> dbd0215d
         override def getRecordTime: Option[Time.Timestamp] = recordTime
 
         override def getParticipantId: ParticipantId = participantId
@@ -111,11 +100,6 @@
       // TODO(miklos): Create context for pre-execution here.
       // TODO(miklos): Generate entry ID based on submission.
       val commitContext = new CommitContext {
-        override def getEntryId: DamlLogEntryId =
-          DamlLogEntryId.newBuilder
-            .setEntryId(ByteString.copyFromUtf8(UUID.randomUUID().toString))
-            .build
-
         override def getRecordTime: Option[Time.Timestamp] = None
 
         override def getParticipantId: ParticipantId = participantId
