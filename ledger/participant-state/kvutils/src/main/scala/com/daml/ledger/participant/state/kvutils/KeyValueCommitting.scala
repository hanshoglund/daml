--- conflicted
+++ resolved
@@ -80,14 +80,8 @@
     metrics.daml.kvutils.committer.last.lastParticipantIdGauge.updateValue(participantId)
     val ctx = metrics.daml.kvutils.committer.runTimer.time()
     try {
-<<<<<<< HEAD
       val committer = createCommitter(engine, defaultConfig, submission)
       val (logEntry, outputState) = committer.run(
-        entryId,
-=======
-      val (logEntry, outputState) = processPayload(
-        engine,
->>>>>>> dbd0215d
         Some(recordTime),
         submission,
         participantId,
@@ -110,14 +104,8 @@
     }
   }
 
-<<<<<<< HEAD
   @throws(classOf[Err])
   def preexecuteSubmission(
-=======
-  private def processPayload(
-      engine: Engine,
-      recordTime: Option[Timestamp],
->>>>>>> dbd0215d
       defaultConfig: Configuration,
       submission: DamlSubmission,
       participantId: ParticipantId,
@@ -136,53 +124,18 @@
   ): SubmissionExecutor =
     submission.getPayloadCase match {
       case DamlSubmission.PayloadCase.PACKAGE_UPLOAD_ENTRY =>
-<<<<<<< HEAD
         new PackageCommitter(engine, metrics)
 
       case DamlSubmission.PayloadCase.PARTY_ALLOCATION_ENTRY =>
         new PartyAllocationCommitter(metrics)
-=======
-        new PackageCommitter(engine, metrics).run(
-          recordTime,
-          submission.getPackageUploadEntry,
-          participantId,
-          inputState,
-        )
-
-      case DamlSubmission.PayloadCase.PARTY_ALLOCATION_ENTRY =>
-        new PartyAllocationCommitter(metrics).run(
-          recordTime,
-          submission.getPartyAllocationEntry,
-          participantId,
-          inputState,
-        )
->>>>>>> dbd0215d
 
       case DamlSubmission.PayloadCase.CONFIGURATION_SUBMISSION =>
         val maximumRecordTime = parseTimestamp(
           submission.getConfigurationSubmission.getMaximumRecordTime)
-<<<<<<< HEAD
         new ConfigCommitter(defaultConfig, maximumRecordTime, metrics)
 
       case DamlSubmission.PayloadCase.TRANSACTION_ENTRY =>
         new TransactionCommitter(defaultConfig, engine, metrics, inStaticTimeMode)
-=======
-        new ConfigCommitter(defaultConfig, maximumRecordTime, metrics).run(
-          recordTime,
-          submission.getConfigurationSubmission,
-          participantId,
-          inputState,
-        )
-
-      case DamlSubmission.PayloadCase.TRANSACTION_ENTRY =>
-        new TransactionCommitter(defaultConfig, engine, metrics, inStaticTimeMode)
-          .run(
-            recordTime,
-            submission.getTransactionEntry,
-            participantId,
-            inputState,
-          )
->>>>>>> dbd0215d
 
       case DamlSubmission.PayloadCase.PAYLOAD_NOT_SET =>
         throw Err.InvalidSubmission("DamlSubmission payload not set")
